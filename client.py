import requests
import time

target = "http://192.168.120.4/auto_tx"
<<<<<<< HEAD
chain_name = "citacloud-shuwenlian"
=======
chain_name = "cita-cmc"
>>>>>>> e41ffe35

# target = "http://127.0.0.1:3000/"
# chain_name = "cita-test"

<<<<<<< HEAD
# send tx
url = target + "/api/" + chain_name + "/send_tx"

request_key = "auto_tx_test2sf11"
user_code = "did:bid:zf26MwL8MVDzjSQb6UMsam4r4pVqPzP93"

headers = {
    "Content-Type": "application/json",
    "request_key": request_key,
    "user_code": user_code,
}
=======
request_key = "auto_tx_test"
user_code = "did:bid:zf26MwL8MVDzjSQb6UMsam4r4pVqPzP93"

# send tx
send_url = target + "/api/" + chain_name + "/send_tx"
>>>>>>> e41ffe35

send_headers = {
    "Content-Type": "application/json",
    "request_key": request_key,
    "user_code": user_code,
}
json = {
<<<<<<< HEAD
    "to": "0x1879C8B68c50A4D4eeC9852325d32B60B43f3FbD",
    "data": "0xabcd1234",
    # "data": "608060405234801561001057600080fd5b5060f58061001f6000396000f3006080604052600436106053576000357c0100000000000000000000000000000000000000000000000000000000900463ffffffff16806306661abd1460585780634f2be91f146080578063d826f88f146094575b600080fd5b348015606357600080fd5b50606a60a8565b6040518082815260200191505060405180910390f35b348015608b57600080fd5b50609260ae565b005b348015609f57600080fd5b5060a660c0565b005b60005481565b60016000808282540192505081905550565b600080819055505600a165627a7a72305820a841f5848c8c68bc957103089b41e192a79aed7ac2aebaf35ae1e36469bd44d90029",
=======
    # "to": "0x1879C8B68c50A4D4eeC9852325d32B60B43f3FbD",
    # "data": "0xabcd1234",
    "data": "608060405234801561001057600080fd5b5060f58061001f6000396000f3006080604052600436106053576000357c0100000000000000000000000000000000000000000000000000000000900463ffffffff16806306661abd1460585780634f2be91f146080578063d826f88f146094575b600080fd5b348015606357600080fd5b50606a60a8565b6040518082815260200191505060405180910390f35b348015608b57600080fd5b50609260ae565b005b348015609f57600080fd5b5060a660c0565b005b60005481565b60016000808282540192505081905550565b600080819055505600a165627a7a72305820a841f5848c8c68bc957103089b41e192a79aed7ac2aebaf35ae1e36469bd44d90029",
>>>>>>> e41ffe35
}

resp = requests.post(send_url, json=json, headers=send_headers).json()

if "data" not in resp:
    print(f"send failed, resp: {resp}")
    exit(1)

hash = resp["data"]["hash"]

print(f"send success, hash: {hash}")

# get onchain hash
url = target + "/api/get_onchain_hash"

<<<<<<< HEAD
=======
get_headers = {
    "request_key": request_key,
    "user_code": user_code,
}

>>>>>>> e41ffe35
time.sleep(5)
while True:
    time.sleep(1)

<<<<<<< HEAD
    response = requests.post(url, json={}, headers=headers).json()
=======
    response = requests.get(url, headers=get_headers).json()
>>>>>>> e41ffe35
    if "data" in response:
        data = response["data"]
        print(f"result: {data}")
        break
    if "message" in response:
        message = response["message"]
        print(f"message: {message}")
    else:
        print(f"not found")<|MERGE_RESOLUTION|>--- conflicted
+++ resolved
@@ -1,89 +1,78 @@
 import requests
 import time
 
+
+def get_request_key():
+    return str(int(time.time() * 1000))
+
+
+def send_transaction(target, chain_name, request_key, user_code, create):
+    url = f"{target}/api/{chain_name}/send_tx"
+    headers = {
+        "Content-Type": "application/json",
+        "request_key": request_key,
+        "user_code": user_code,
+    }
+    json_data = (
+        {
+            "data": "608060405234801561001057600080fd5b5060f58061001f6000396000f3006080604052600436106053576000357c0100000000000000000000000000000000000000000000000000000000900463ffffffff16806306661abd1460585780634f2be91f146080578063d826f88f146094575b600080fd5b348015606357600080fd5b50606a60a8565b6040518082815260200191505060405180910390f35b348015608b57600080fd5b50609260ae565b005b348015609f57600080fd5b5060a660c0565b005b60005481565b60016000808282540192505081905550565b600080819055505600a165627a7a72305820a841f5848c8c68bc957103089b41e192a79aed7ac2aebaf35ae1e36469bd44d90029",
+        }
+        if create
+        else {
+            "to": "0x1879C8B68c50A4D4eeC9852325d32B60B43f3FbD",
+            "data": "0xabcd1234",
+        }
+    )
+    try:
+        response = requests.post(url, json=json_data, headers=headers)
+        response.raise_for_status()  # Raises HTTPError for bad responses
+        data = response.json()
+        if "data" not in data:
+            return None, f"send failed, response: {data}"
+        return data["data"]["hash"], None
+    except requests.exceptions.RequestException as e:
+        return None, f"HTTP error occurred: {e}"
+
+
+def get_onchain_hash(target, request_key, user_code):
+    url = f"{target}/api/get_onchain_hash"
+    headers = {
+        "request_key": request_key,
+        "user_code": user_code,
+    }
+    max_attempts = 100
+    for _ in range(max_attempts):
+        try:
+            time.sleep(1)
+            response = requests.get(url, headers=headers)
+            response.raise_for_status()
+            data = response.json()
+            if "data" in data:
+                return data["data"], None
+            if "message" in data:
+                return None, data["message"]
+        except requests.exceptions.RequestException as e:
+            return None, f"HTTP error occurred: {e}"
+    return None, "Max attempts reached, transaction not found"
+
+
 target = "http://192.168.120.4/auto_tx"
-<<<<<<< HEAD
 chain_name = "citacloud-shuwenlian"
-=======
-chain_name = "cita-cmc"
->>>>>>> e41ffe35
 
 # target = "http://127.0.0.1:3000/"
 # chain_name = "cita-test"
 
-<<<<<<< HEAD
-# send tx
-url = target + "/api/" + chain_name + "/send_tx"
-
-request_key = "auto_tx_test2sf11"
+request_key = get_request_key()
 user_code = "did:bid:zf26MwL8MVDzjSQb6UMsam4r4pVqPzP93"
 
-headers = {
-    "Content-Type": "application/json",
-    "request_key": request_key,
-    "user_code": user_code,
-}
-=======
-request_key = "auto_tx_test"
-user_code = "did:bid:zf26MwL8MVDzjSQb6UMsam4r4pVqPzP93"
+hash, error = send_transaction(target, chain_name, request_key, user_code, False)
+if error:
+    print(error)
+else:
+    print(f"send success, hash: {hash}")
 
-# send tx
-send_url = target + "/api/" + chain_name + "/send_tx"
->>>>>>> e41ffe35
-
-send_headers = {
-    "Content-Type": "application/json",
-    "request_key": request_key,
-    "user_code": user_code,
-}
-json = {
-<<<<<<< HEAD
-    "to": "0x1879C8B68c50A4D4eeC9852325d32B60B43f3FbD",
-    "data": "0xabcd1234",
-    # "data": "608060405234801561001057600080fd5b5060f58061001f6000396000f3006080604052600436106053576000357c0100000000000000000000000000000000000000000000000000000000900463ffffffff16806306661abd1460585780634f2be91f146080578063d826f88f146094575b600080fd5b348015606357600080fd5b50606a60a8565b6040518082815260200191505060405180910390f35b348015608b57600080fd5b50609260ae565b005b348015609f57600080fd5b5060a660c0565b005b60005481565b60016000808282540192505081905550565b600080819055505600a165627a7a72305820a841f5848c8c68bc957103089b41e192a79aed7ac2aebaf35ae1e36469bd44d90029",
-=======
-    # "to": "0x1879C8B68c50A4D4eeC9852325d32B60B43f3FbD",
-    # "data": "0xabcd1234",
-    "data": "608060405234801561001057600080fd5b5060f58061001f6000396000f3006080604052600436106053576000357c0100000000000000000000000000000000000000000000000000000000900463ffffffff16806306661abd1460585780634f2be91f146080578063d826f88f146094575b600080fd5b348015606357600080fd5b50606a60a8565b6040518082815260200191505060405180910390f35b348015608b57600080fd5b50609260ae565b005b348015609f57600080fd5b5060a660c0565b005b60005481565b60016000808282540192505081905550565b600080819055505600a165627a7a72305820a841f5848c8c68bc957103089b41e192a79aed7ac2aebaf35ae1e36469bd44d90029",
->>>>>>> e41ffe35
-}
-
-resp = requests.post(send_url, json=json, headers=send_headers).json()
-
-if "data" not in resp:
-    print(f"send failed, resp: {resp}")
-    exit(1)
-
-hash = resp["data"]["hash"]
-
-print(f"send success, hash: {hash}")
-
-# get onchain hash
-url = target + "/api/get_onchain_hash"
-
-<<<<<<< HEAD
-=======
-get_headers = {
-    "request_key": request_key,
-    "user_code": user_code,
-}
-
->>>>>>> e41ffe35
-time.sleep(5)
-while True:
-    time.sleep(1)
-
-<<<<<<< HEAD
-    response = requests.post(url, json={}, headers=headers).json()
-=======
-    response = requests.get(url, headers=get_headers).json()
->>>>>>> e41ffe35
-    if "data" in response:
-        data = response["data"]
-        print(f"result: {data}")
-        break
-    if "message" in response:
-        message = response["message"]
-        print(f"message: {message}")
-    else:
-        print(f"not found")+result, error = get_onchain_hash(target, request_key, user_code)
+if error:
+    print(error)
+else:
+    print(f"result: {result}")